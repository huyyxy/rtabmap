<?xml version="1.0"?>
<package format="2">
  <name>rtabmap</name>
  <version>0.21.5</version>
  <description>RTAB-Map's standalone library. RTAB-Map is a RGB-D SLAM approach with real-time constraints.</description>
  <maintainer email="matlabbe@gmail.com">Mathieu Labbe</maintainer>
  <author>Mathieu Labbe</author>
  <license>BSD</license>
  <url type="website">http://introlab.github.io/rtabmap</url>
  <url type="bugtracker">https://github.com/introlab/rtabmap/issues</url>
  <url type="repository">https://github.com/introlab/rtabmap</url>

  <buildtool_depend>cmake</buildtool_depend>

  <build_depend>proj</build_depend>
  <depend>cv_bridge</depend>
  <depend>libg2o</depend>
  <depend>gtsam</depend>
  <!-- <depend>libopenni2-dev</depend> --> <!-- not available on Jessie -->
  <depend>libpcl-all-dev</depend> <!--  include libvtk-qt -->
  <depend>libpointmatcher</depend> <!-- optional but recommended if lidar is used, also not available on 32 bits system, but rtabmap can be built without it -->
  <!-- <depend>libproj-dev</depend> needed due to error in vtk6 (kinetic)-->
  <depend>libsqlite3-dev</depend>
  <depend>octomap</depend>
<<<<<<< HEAD
  <depend>qtbase5-dev</depend>
=======
  <depend>grid_map_core</depend>
  <depend>qt_gui_cpp</depend> <!-- libqt4-dev or libqt5-dev -->
>>>>>>> 32e03aaf
  <depend>zlib</depend>

  <export>
	  <build_type>cmake</build_type>
  </export>
</package><|MERGE_RESOLUTION|>--- conflicted
+++ resolved
@@ -22,12 +22,8 @@
   <!-- <depend>libproj-dev</depend> needed due to error in vtk6 (kinetic)-->
   <depend>libsqlite3-dev</depend>
   <depend>octomap</depend>
-<<<<<<< HEAD
+<!--  <depend>grid_map_core</depend> # not available on Rolling -->
   <depend>qtbase5-dev</depend>
-=======
-  <depend>grid_map_core</depend>
-  <depend>qt_gui_cpp</depend> <!-- libqt4-dev or libqt5-dev -->
->>>>>>> 32e03aaf
   <depend>zlib</depend>
 
   <export>
